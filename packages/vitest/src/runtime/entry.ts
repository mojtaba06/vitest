import process from 'process'
import type { ResolvedConfig } from '../types'
import { setupGlobalEnv } from './setup'
import { startTests } from './run'

export async function run(file: string, config: ResolvedConfig): Promise<void> {
  await setupGlobalEnv(config)

  process.__vitest_worker__.filepath = file

  await startTests([file], config)

<<<<<<< HEAD
  process.__vitest_worker__.filepath = undefined
=======
    if (!['node', 'jsdom', 'happy-dom'].includes(env))
      throw new Error(`Unsupported environment: ${env}`)

    __vitest_worker__.filepath = file

    await withEnv(env as BuiltinEnvironment, config.environmentOptions || {}, async() => {
      await startTests([file], config)
    })

    __vitest_worker__.filepath = undefined
  }
>>>>>>> 6a6f4c2d
}<|MERGE_RESOLUTION|>--- conflicted
+++ resolved
@@ -10,19 +10,14 @@
 
   await startTests([file], config)
 
-<<<<<<< HEAD
-  process.__vitest_worker__.filepath = undefined
-=======
-    if (!['node', 'jsdom', 'happy-dom'].includes(env))
-      throw new Error(`Unsupported environment: ${env}`)
+  if (!['node', 'jsdom', 'happy-dom'].includes(env))
+    throw new Error(`Unsupported environment: ${env}`)
 
-    __vitest_worker__.filepath = file
+  __vitest_worker__.filepath = file
 
-    await withEnv(env as BuiltinEnvironment, config.environmentOptions || {}, async() => {
-      await startTests([file], config)
-    })
+  await withEnv(env as BuiltinEnvironment, config.environmentOptions || {}, async() => {
+    await startTests([file], config)
+  })
 
-    __vitest_worker__.filepath = undefined
-  }
->>>>>>> 6a6f4c2d
+  __vitest_worker__.filepath = undefined
 }