import { promises as fs } from 'fs'
import process from 'process'
import { resolve } from 'pathe'
import { createBirpc } from 'birpc'
<<<<<<< HEAD
import type { BuiltinEnvironment, ModuleCache, ResolvedConfig, Test, WorkerContext, WorkerRPC } from '../types'
=======
import type { ModuleCache, ResolvedConfig, WorkerContext, WorkerGlobalState, WorkerRPC } from '../types'
>>>>>>> 6a6f4c2d
import { distDir } from '../constants'
import { executeInViteNode } from '../node/execute'
import * as t from '../integrations/env'
import { rpc } from './rpc'
<<<<<<< HEAD
// import { withEnv } from './setup'

export async function withEnv(
  name: ResolvedConfig['environment'],
  options: ResolvedConfig['environmentOptions'],
  fn: (ctx: { context: any }) => Promise<void>,
) {
  const context = { context: globalThis }
  const env = await t.environments[name].setup(context, options)
  try {
    await fn(env.context)
  }
  finally {
    await env.teardown(env.context)
  }
}

// let _viteNode: {
//   run: (file: string, config: ResolvedConfig) => Promise<void>
//   collect: (file: string, config: ResolvedConfig) => Promise<void>
// }
=======

let _viteNode: {
  run: (files: string[], config: ResolvedConfig) => Promise<void>
}
let __vitest_worker__: WorkerGlobalState
>>>>>>> 6a6f4c2d
const moduleCache: Map<string, ModuleCache> = new Map()
const mockMap = {}

async function startViteNode(ctx: WorkerContext, nodeContext: any) {
  // if (_viteNode)
  //   return _viteNode

  const processExit = process.exit

  process.on('beforeExit', (code) => {
    rpc().onWorkerExit(code)
  })

  process.exit = (code = process.exitCode || 0): never => {
    rpc().onWorkerExit(code)
    return processExit(code)
  }

  const { config } = ctx

  const { run } = (await executeInViteNode({
    files: [
      resolve(distDir, 'entry.js'),
    ],
    fetchModule(id) {
      return rpc().fetch(id)
    },
    resolveId(id, importer) {
      return rpc().resolveId(id, importer)
    },
    moduleCache,
    mockMap,
    nodeContext,
    interopDefault: config.deps.interopDefault ?? true,
    root: config.root,
    base: config.base,
  }))[0]

<<<<<<< HEAD
  return { run, collect }
=======
  _viteNode = { run }

  return _viteNode
>>>>>>> 6a6f4c2d
}

function init(ctx: WorkerContext) {
  if (__vitest_worker__ && ctx.config.threads && ctx.config.isolate)
    throw new Error(`worker for ${ctx.files.join(',')} already initialized by ${__vitest_worker__.ctx.files.join(',')}. This is probably an internal bug of Vitest.`)

  process.stdout.write('\0')

  const { config, port } = ctx

  // @ts-expect-error I know what I am doing :P
  globalThis.__vitest_worker__ = {
    ctx,
    moduleCache,
    config,
    rpc: createBirpc<WorkerRPC>(
      {},
      {
        eventNames: ['onUserConsoleLog', 'onFinished', 'onCollected', 'onWorkerExit'],
        post(v) { port.postMessage(v) },
        on(fn) { port.addListener('message', fn) },
      },
    ),
  }

  if (ctx.invalidates)
    ctx.invalidates.forEach(i => moduleCache.delete(i))
  ctx.files.forEach(i => moduleCache.delete(i))
}

<<<<<<< HEAD
export async function collect(ctx: WorkerContext) {
  // eslint-disable-next-line no-console
  console.log('shold never be called', ctx.files)
  // init(ctx)
  // await Promise.all(ctx.files.map(async(file) => {
  // const { collect } = await startViteNode(ctx)
  // return collect(file, ctx.config)
  // }))
}

=======
>>>>>>> 6a6f4c2d
export async function run(ctx: WorkerContext) {
  init(ctx)
  await Promise.all(ctx.files.map(async(file) => {
    const code = await fs.readFile(file, 'utf-8')

    const env = code.match(/@(?:vitest|jest)-environment\s+?([\w-]+)\b/)?.[1] || ctx.config.environment || 'node'

    if (!['node', 'jsdom', 'happy-dom'].includes(env))
      throw new Error(`Unsupported environment: ${env}`)

    await withEnv(env as BuiltinEnvironment, ctx.config.environmentOptions || {}, async(context) => {
      const { run } = await startViteNode(ctx, context)
      return run(file, ctx.config)
    })
  }))
}

declare global {
  let __vitest_worker__: import('vitest').WorkerGlobalState
}<|MERGE_RESOLUTION|>--- conflicted
+++ resolved
@@ -2,16 +2,12 @@
 import process from 'process'
 import { resolve } from 'pathe'
 import { createBirpc } from 'birpc'
-<<<<<<< HEAD
 import type { BuiltinEnvironment, ModuleCache, ResolvedConfig, Test, WorkerContext, WorkerRPC } from '../types'
-=======
-import type { ModuleCache, ResolvedConfig, WorkerContext, WorkerGlobalState, WorkerRPC } from '../types'
->>>>>>> 6a6f4c2d
 import { distDir } from '../constants'
 import { executeInViteNode } from '../node/execute'
 import * as t from '../integrations/env'
 import { rpc } from './rpc'
-<<<<<<< HEAD
+
 // import { withEnv } from './setup'
 
 export async function withEnv(
@@ -33,13 +29,12 @@
 //   run: (file: string, config: ResolvedConfig) => Promise<void>
 //   collect: (file: string, config: ResolvedConfig) => Promise<void>
 // }
-=======
 
 let _viteNode: {
   run: (files: string[], config: ResolvedConfig) => Promise<void>
 }
 let __vitest_worker__: WorkerGlobalState
->>>>>>> 6a6f4c2d
+
 const moduleCache: Map<string, ModuleCache> = new Map()
 const mockMap = {}
 
@@ -78,13 +73,7 @@
     base: config.base,
   }))[0]
 
-<<<<<<< HEAD
-  return { run, collect }
-=======
-  _viteNode = { run }
-
-  return _viteNode
->>>>>>> 6a6f4c2d
+  return { run }
 }
 
 function init(ctx: WorkerContext) {
@@ -115,19 +104,6 @@
   ctx.files.forEach(i => moduleCache.delete(i))
 }
 
-<<<<<<< HEAD
-export async function collect(ctx: WorkerContext) {
-  // eslint-disable-next-line no-console
-  console.log('shold never be called', ctx.files)
-  // init(ctx)
-  // await Promise.all(ctx.files.map(async(file) => {
-  // const { collect } = await startViteNode(ctx)
-  // return collect(file, ctx.config)
-  // }))
-}
-
-=======
->>>>>>> 6a6f4c2d
 export async function run(ctx: WorkerContext) {
   init(ctx)
   await Promise.all(ctx.files.map(async(file) => {
